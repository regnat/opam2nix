open Util
module URL = OpamFile.URL
module OPAM = OpamFile.OPAM
module Descr = OpamFile.Descr
open OpamTypes
module StringSet = OpamStd.String.Set
module StringSetMap = OpamStd.String.SetMap

module StringMap = struct
	include Map.Make(String)
	let from_list items = List.fold_right (fun (k,v) map -> add k v map) items empty
end

let installed_suffix = ":installed"

type url = [
	| `http of string * (Digest_cache.opam_digest list)
	| `local of string
]

type url_type =
	[ `http
	| `git
	| `local
	| `darcs
	| `hg
	]

exception Unsupported_archive of string
exception Invalid_package of string
exception Checksum_mismatch of string
exception Not_cached of string

let var_prefix = "opam_var_"

type dependency =
	| NixDependency of string
	| SimpleOpamDependency of string
	| ExternalDependencies of (string list * OpamTypes.filter) list
	| PackageDependencies of OpamTypes.filtered_formula

type importance = Required | Optional
type requirement = importance * dependency

module ImportanceOrd = struct
	type t = importance

	let compare a b = match (a,b) with
		| Required, Required | Optional, Optional -> 0
		| Required, _ -> 1
		| Optional, _ -> -1

	let more_important a b = (compare a b) > 0
end

let string_of_relop : relop -> string = function
	| `Eq -> "="
	| `Geq -> ">="
	| `Gt -> ">"
	| `Leq -> "<="
	| `Lt -> "<"
	| `Neq -> "!="

let string_of_dependency = function
	| NixDependency dep -> "nix:"^dep
	| SimpleOpamDependency dep -> "package:"^dep
	| ExternalDependencies deps ->
			"external:" ^ (
				List.to_string (fun (deps, filter) ->
					(String.concat ",") deps ^ " {" ^ OpamFilter.to_string filter ^ "}"
				)
			) deps
	| PackageDependencies formula ->
		(* of OpamTypes.formula *)
		let string_of_filter : filter filter_or_constraint -> string = function
			| Filter f -> OpamFilter.to_string f
			| Constraint (op, f) -> (string_of_relop op) ^ (OpamFilter.to_string f)
		in
		let string_of_atom : (OpamPackage.Name.t * filter filter_or_constraint OpamFormula.formula) -> string = fun (name, formula) ->
			(OpamPackage.Name.to_string name) ^ ":" ^ (OpamFormula.string_of_formula string_of_filter formula)
		in
		"package:" ^ (OpamFormula.string_of_formula string_of_atom formula)

let string_of_requirement = function
	| Required, dep -> string_of_dependency dep
	| Optional, dep -> "{" ^ (string_of_dependency dep) ^ "}"

let string_of_importance = function Required -> "required" | Optional -> "optional"

let add_var name v vars =
	vars |> OpamVariable.Full.Map.add (OpamVariable.Full.global (OpamVariable.of_string name)) v

let native_system_vars () =
	let state = OpamVariable.Full.Map.empty in
	let system_variables = OpamSysPoll.variables in
	List.fold_left
		(fun state ((name: OpamVariable.t), value) ->
			(Lazy.force value) |> Option.map (fun value ->
				OpamVariable.Full.Map.add (OpamVariable.Full.global name) value state
			) |> Option.default state
		)
		state system_variables

let nixpkgs_vars () =
	native_system_vars ()
		|> add_var "os-distribution" (S "nixpkgs")
		(* NixOS is more of a distribution, but for practical purposes
		 * "nixpkgs" defines what packages are available, regardless of distro *)
		|> add_var "os-version" (S "unknown")
			(* I don't think we can easily get a number here, but it should
			 * rarely matter *)

let add_runtime_variables base_vars =
	base_vars
		|> add_var "make" (S "make")
		|> add_var "opam-version" (S (OpamVersion.to_string OpamVersion.current))
		|> add_var "preinstalled" (B false) (* XXX ? *)
		|> add_var "pinned" (B false) (* probably ? *)
		|> add_var "jobs" (S "1") (* XXX NIX_JOBS? *)
		(* XXX best guesses... *)
		|> add_var "ocaml-native" (B true)
		|> add_var "ocaml-native-tools" (B true)
		|> add_var "ocaml-native-dynlink" (B true)

let init_variables () = add_runtime_variables (nixpkgs_vars ())

let lookup_var vars key =
	try Some (OpamVariable.Full.Map.find key vars)
	with Not_found -> (
		let key = (OpamVariable.Full.to_string key) in
		if OpamStd.String.ends_with ~suffix:installed_suffix key then (
			(* evidently not... *)
			Some (B false)
		) else (
			debug "WARN: opam var %s not found..." key;
			None
		)
	)

let add_nix_inputs
	~(add_native: importance -> string -> unit)
	~(add_opam:importance -> string -> unit)
	importance dep =
	let desc = match importance with
		| Required -> "dep"
		| Optional -> "optional dep"
	in
	let nixpkgs_env = lookup_var (nixpkgs_vars ()) in
	debug "Adding dependency: %s\n" (string_of_dependency dep);
	match dep with
		| NixDependency name ->
				add_native importance name
		| SimpleOpamDependency dep -> add_opam importance dep
		| ExternalDependencies externals ->
				let apply_filters env (deps, filter) =
					try
						if (OpamFilter.eval_to_bool ~default:false env filter) then
							Some (deps)
						else
							None
					with Invalid_argument desc -> (
						Printf.eprintf "  Note: depext filter raised Invalid_argument: %s\n" desc;
						None
					)
				in

				let (importance, deps) =
					let nixpkgs_deps = filter_map (apply_filters nixpkgs_env) externals in
					if (nixpkgs_deps = []) then (
						debug "  Note: package has depexts, but none of them `nixpkgs`:\n    %s\n"
							(string_of_dependency dep);
						debug "  Adding them all as `optional` dependencies.\n";
						(Optional, List.map fst externals)
					) else (Required, nixpkgs_deps)
				in
				List.iter (fun deps ->
					List.iter (fun dep ->
						debug "  adding nix %s: %s\n" desc dep;
						add_native importance dep
					) deps
				) deps


		| PackageDependencies formula -> (
			let add importance (pkg, _version) = add_opam importance (OpamPackage.Name.to_string pkg) in
			OpamPackageVar.filter_depends_formula
				~build:true
				~post:false
				~test:false
				~doc:false
				~default:false
				~env:nixpkgs_env
				formula |> OpamFormula.iter (add importance);

			OpamPackageVar.filter_depends_formula
				~build:true
				~post:false
				~test:true
				~doc:true
				~default:true
				~env:nixpkgs_env
				formula |> OpamFormula.iter (add Optional)
		)

module PackageMap = OpamPackage.Map

class dependency_map =
	let map : requirement list PackageMap.t ref = ref PackageMap.empty in
	let get_existing package_id = try PackageMap.find package_id !map with Not_found -> [] in
	object
		method init_package package_id =
			let existing = get_existing package_id in
			map := PackageMap.add package_id existing !map

		method add_dep package_id (dep:requirement) =
			let existing = get_existing package_id in
			map := PackageMap.add package_id (dep :: existing) !map

		method to_string =
			let reqs_to_string = (fun reqs -> String.concat "," (List.map string_of_requirement reqs)) in
			PackageMap.to_string reqs_to_string !map
	end

let url file: url =
	let (url, checksums) = URL.url file, URL.checksum file in
	let OpamUrl.({ hash; transport; backend; _ }) = url in
	let url_without_backend = OpamUrl.base_url url in
	let require_checksums checksums =
		if checksums = [] then
			raise (Unsupported_archive "Checksum required")
		else checksums
	in
	match (backend, transport, hash) with
	| `git, _, _ -> raise (Unsupported_archive "git")
	| `darcs, _, _ -> raise (Unsupported_archive "darcs")
	| `hg, _, _ -> raise (Unsupported_archive "hg")

	| `http, "file", None | `rsync, "file", None -> `local OpamUrl.(url.path)
	| `http, _, None -> `http (url_without_backend, require_checksums checksums) (* drop the VCS portion *)
	| `http, _, Some _ -> raise (Unsupported_archive "http with fragment")
	| `rsync, transport, None -> raise (Unsupported_archive ("rsync transport: " ^ transport))
	| `rsync, _, Some _ -> raise (Unsupported_archive "rsync with fragment")

let load_url path =
	if Sys.file_exists path then begin
		let url_file = open_in path in
		let rv = URL.read_from_channel url_file in
		close_in url_file;
		Some (url rv)
	end else None

let load_opam path =
	(* Printf.eprintf "  Loading opam info from %s\n" path; *)
	if not (Sys.file_exists path) then raise (Invalid_package ("No opam file at " ^ path));
	let file = open_in path in
	let rv = OPAM.read_from_channel file in
	close_in file;
	OpamFormatUpgrade.opam_file rv

let concat_address (addr, frag) =
	match frag with
		| Some frag -> addr ^ "#" ^ frag
		| None -> addr

let string_of_url url =
	match url with
		| `http addr -> addr
		| `git addr -> "git:" ^ (concat_address addr)

let nix_of_url ~add_input ~cache ~offline (url:url) =
	let open Nix_expr in
	match url with
		| `local src -> `Lit src
		| `http (src, checksums) ->
			if (offline && not (Digest_cache.exists checksums cache)) then raise (Not_cached src);
			let digest = Digest_cache.add src checksums cache in
			add_input "fetchurl";
			`Call [
				`Id "fetchurl";
				`Attrs (AttrSet.build [
					"url", str src;
					(match digest with
						| `sha256 sha256 -> ("sha256", str sha256)
						| `checksum_mismatch desc -> raise (Checksum_mismatch desc)
					);
				])
			]

let unsafe_envvar_chars = Str.regexp "[^0-9a-zA-Z_]"
let envvar_of_ident name =
	var_prefix ^ (Str.global_replace unsafe_envvar_chars "_" name)

let add_implicit_build_dependencies ~add_dep commands =
	let implicit_optdeps = ref StringSet.empty in
	(* If your build command depends on foo:installed, you have an implicit optional
	 * build dependency on foo. Packages *should* declare this, but don't always... *)
	let lookup_var key =
		let key = (OpamVariable.Full.to_string key) in
		let suffix = installed_suffix in
		if OpamStd.String.ends_with ~suffix key then (
			let pkgname = OpamStd.String.remove_suffix ~suffix key in
			debug "  adding implied dep: %s\n" pkgname;
			implicit_optdeps := !implicit_optdeps |> StringSet.add pkgname;
			Some (B true)
		) else (
			None
		)
	in
	commands |> List.iter (fun commands ->
		let (_:string list list) = commands |> OpamFilter.commands lookup_var in
		()
	);
	!implicit_optdeps |> StringSet.iter (fun pkg ->
		add_dep Optional (SimpleOpamDependency pkg)
	)
;;

let attrs_of_opam ~add_dep ~name (opam:OPAM.t) =
	add_implicit_build_dependencies ~add_dep [OPAM.build opam; OPAM.install opam];
	add_dep Optional (PackageDependencies (OPAM.depopts opam));
	add_dep Required (PackageDependencies (OPAM.depends opam));
	let depexts = OPAM.depexts opam in
	if (depexts <> []) then add_dep Required (ExternalDependencies depexts);
	[
		"configurePhase",  Nix_expr.str "true"; (* configuration is done in build commands *)
		"buildPhase",      `Lit "\"${opam2nix}/bin/opam2nix invoke build\"";
		"installPhase",    `Lit "\"${opam2nix}/bin/opam2nix invoke install\"";
	]
;;

module InputMap = struct
	include StringMap
	(* override `add` to keep the "most required" entry *)
	let add k v map =
		let existing = try Some (find k map) with Not_found -> None in
		match existing with
			| Some existing when (ImportanceOrd.more_important existing v) -> map
			| _ -> add k v map
end

let nix_of_opam ~name ~version ~cache ~offline ~deps ~has_files path : Nix_expr.t =
	let pkgid = OpamPackage.create
		(OpamPackage.Name.of_string name)
		(Repo.opam_version_of version)
	in
	let open Nix_expr in
	let pkgs_expression_inputs = ref (InputMap.from_list [
		"lib", Required;
	]) in
	let additional_env_vars = ref [] in
	let adder r = fun importance name -> r := InputMap.add name importance !r in

	let url = try load_url (Filename.concat path "url")
		with Unsupported_archive reason -> raise (
			Unsupported_archive (name ^ "-" ^ (Repo.string_of_version version) ^ ": " ^ reason)
		)
	in

	deps#init_package pkgid;

	let opam_inputs = ref InputMap.empty in
	let nix_deps = ref InputMap.empty in
	let add_native = adder nix_deps in
	let add_opam_input = adder opam_inputs in
	let add_expression_input = adder pkgs_expression_inputs in

	let src = Option.map (
		nix_of_url ~add_input:(add_expression_input Required) ~cache ~offline
	) url in

	(* If ocamlfind is in use by _anyone_ make it used by _everyone_. Otherwise,
	 * we end up with inconsistent install paths. XXX this is a bit hacky... *)
	let is_conf_pkg pkg =
		let re = Str.regexp "^conf-" in
		Str.string_match re pkg 0
	in
	if not (name = "ocamlfind" || is_conf_pkg name)
		then add_opam_input Optional "ocamlfind";
	add_opam_input Required "ocaml"; (* pretend this is an `opam` input for convenience *)

	let add_dep = fun importance dep ->
		add_nix_inputs
			~add_native
			~add_opam:add_opam_input
			importance dep
	in

	let opam = load_opam (Filename.concat path "opam") in
	let buildAttrs : (string * Nix_expr.t) list = attrs_of_opam ~add_dep ~name opam in

	let url_ends_with ext = (match url with
		| Some (`http (url,_)) | Some (`local url) -> ends_with ext url
		| _ -> false
	) in

	if url_ends_with ".zip" then add_native Required "unzip";

	let property_of_input src (name, importance) : Nix_expr.t =
		match importance with
			| Optional -> `Property_or (src, name, `Null)
			| Required -> `PropertyPath (src, String.split_on_char '.' name)
	in
	let attr_of_input src (name, importance) : string * Nix_expr.t =
		(name, property_of_input src (name, importance))
	in
	let sorted_bindings_of_input input = input
		|> InputMap.bindings
		|> List.sort (fun (a,_) (b,_) -> String.compare a b)
	in

	let opam_inputs : Nix_expr.t AttrSet.t =
		!opam_inputs |> InputMap.mapi (fun name importance ->
			property_of_input (`Id "selection") (name, importance)) in

	let nix_deps = !nix_deps
		|> sorted_bindings_of_input
		|> List.map (property_of_input (`Id "pkgs"))
	in
	let expression_args : (string * Nix_expr.t) list = !pkgs_expression_inputs
		|> sorted_bindings_of_input
		|> List.map (attr_of_input (`Id "pkgs"))
	in
	let version_str = Repo.path_of_version `Nix version in

	`Function (
		`Id "world",
		`Let_bindings (
			(AttrSet.build ([
				"lib", `Lit "world.pkgs.lib";
				"selection", `Property (`Id "world", "selection");
				"opam2nix", `Property (`Id "world", "opam2nix");
				"pkgs", `Property (`Id "world", "pkgs");
				"opamDeps", `Attrs opam_inputs;
				"inputs", `Call [
						`Id "lib.filter";
						`Lit "(dep: dep != true && dep != null)";
						`BinaryOp (
							`List nix_deps,
							"++",
							`Lit "(lib.attrValues opamDeps)"
						);
				];
			] @ expression_args) ),
			`Call [
				`Id "pkgs.stdenv.mkDerivation";
				`Attrs (AttrSet.build (!additional_env_vars @ [
					"name", Nix_expr.str (name ^ "-" ^ version_str);
					"version", Nix_expr.str version_str;
					"opamEnv", `Call [`Id "builtins.toJSON"; `Attrs (AttrSet.build [
						"spec", `Lit "./opam";
						"deps", `Lit "opamDeps";
						"name", Nix_expr.str name;
						"files", if has_files then `Lit "./files" else `Null;
						"ocaml-version", `Property (`Id "world", "ocamlVersion");
					])];
					"buildInputs", `Lit "inputs";
					(* TODO: don't include build-only deps *)
					"propagatedBuildInputs", `Lit "inputs";
					"passthru", `Attrs (AttrSet.build [
						"selection", `Id "selection";
					]);
				] @ (
					if has_files
						then [
							"prePatch", `String [`Lit "cp -r "; `Expr (`Lit "./files"); `Lit "/* ./" ]
						]
						else []
				) @ buildAttrs @ (
					match src with
						| Some src -> [ "src", src ]
						| None -> [ "unpackPhase", str "true" ]
				) @ (
					if url_ends_with ".tbz" then
						["unpackCmd", Nix_expr.str "tar -xf \"$curSrc\""]
					else []
				)))
			]
		)
	)
<<<<<<< HEAD
=======


let os_string = OpamStd.Sys.os_string

let add_var name v vars =
	vars |> OpamVariable.Full.Map.add (OpamVariable.Full.of_string name) v

let init_variables () =
	let state = OpamVariable.Full.Map.empty in
	state
		|> add_var "os" (S (os_string ()))
		|> add_var "make" (S "make")
		|> add_var "opam-version" (S (OpamVersion.to_string OpamVersion.current))
		(* With preinstalled packages suppose they can't write
		   in the ocaml directory *)
		|> add_var "preinstalled" (B true)
		|> add_var "pinned" (B false) (* probably ? *)
		|> add_var "jobs" (S "1") (* XXX NIX_JOBS? *)
		(* XXX best guesses... *)
		|> add_var "ocaml-native" (B true)
		|> add_var "ocaml-native-tools" (B true)
		|> add_var "ocaml-native-dynlink" (B true)
		|> add_var "arch" (S (OpamStd.Sys.arch ()))

let lookup_var vars key =
	try Some (OpamVariable.Full.Map.find key vars)
	with Not_found -> (
		let key = (OpamVariable.Full.to_string key) in
		if OpamStd.String.ends_with ~suffix:installed_suffix key then (
			(* evidently not... *)
			Some (B false)
		) else (
			prerr_endline ("WARN: opam var " ^ key ^ " not found...");
			None
		)
	)
>>>>>>> dfbf1d2c
<|MERGE_RESOLUTION|>--- conflicted
+++ resolved
@@ -477,9 +477,6 @@
 			]
 		)
 	)
-<<<<<<< HEAD
-=======
-
 
 let os_string = OpamStd.Sys.os_string
 
@@ -514,5 +511,4 @@
 			prerr_endline ("WARN: opam var " ^ key ^ " not found...");
 			None
 		)
-	)
->>>>>>> dfbf1d2c
+	)